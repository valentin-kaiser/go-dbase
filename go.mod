module github.com/Valentin-Kaiser/go-dbase

<<<<<<< HEAD
go 1.25
=======
go 1.24.0

toolchain go1.24.1
>>>>>>> 13ee0ca7

require (
	golang.org/x/sys v0.36.0
	golang.org/x/text v0.29.0
)<|MERGE_RESOLUTION|>--- conflicted
+++ resolved
@@ -1,12 +1,6 @@
 module github.com/Valentin-Kaiser/go-dbase
 
-<<<<<<< HEAD
 go 1.25
-=======
-go 1.24.0
-
-toolchain go1.24.1
->>>>>>> 13ee0ca7
 
 require (
 	golang.org/x/sys v0.36.0
