--- conflicted
+++ resolved
@@ -16,29 +16,17 @@
 // If Converter and InterpretCodePage are both not set the package will try to interpret the code page mark.
 // To open untested files set Untested to true. Tested files are defined in the constants.go file.
 type Config struct {
-<<<<<<< HEAD
-	Filename          string            // The filename of the DBF file.
-	Converter         EncodingConverter // The encoding converter to use.
-	ReadOnly          bool              // If true the file is opened in read-only mode.
-	Exclusive         bool              // If true the file is opened in exclusive mode.
-	Untested          bool              // If true the file version is not checked.
-	TrimSpaces        bool              // Trimspaces default value
-	WriteLock         bool              // Whether or not the write operations should lock the record
-	ValidateCodePage  bool              // Whether or not the code page mark should be validated.
-	InterpretCodePage bool              // Whether or not the code page mark should be interpreted. Ignores the defined converter.
-	IO                IO                // The IO interface to use.
-=======
 	Filename                          string            // The filename of the DBF file.
 	Converter                         EncodingConverter // The encoding converter to use.
 	Exclusive                         bool              // If true the file is opened in exclusive mode.
 	Untested                          bool              // If true the file version is not checked.
 	TrimSpaces                        bool              // Trimspaces default value
 	DisableConvertFilenameUnderscores bool              // If false underscores in the table filename are converted to spaces.
+  ReadOnly                          bool              // If true the file is opened in read-only mode.
 	WriteLock                         bool              // Whether or not the write operations should lock the record
 	ValidateCodePage                  bool              // Whether or not the code page mark should be validated.
 	InterpretCodePage                 bool              // Whether or not the code page mark should be interpreted. Ignores the defined converter.
 	IO                                IO                // The IO interface to use.
->>>>>>> e6c3c6ed
 }
 
 // Containing DBF header information like dBase FileType, last change and rows count.
